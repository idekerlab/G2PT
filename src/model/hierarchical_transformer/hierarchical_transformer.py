--- conflicted
+++ resolved
@@ -45,10 +45,6 @@
 
     def forward(self, q, k, v, mask=None, dropout=True):
         result = self.attention.forward(q, k, v, mask=mask, dropout=dropout)
-<<<<<<< HEAD
-        result = q + result
-=======
->>>>>>> 59035594
         #result_layer_norm = self.layer_norm(result)
         if self.norm_channel_first:
             result = result.transpose(-1, -2)
@@ -109,13 +105,6 @@
         result = result.masked_fill(node_mask, 0)
         return result
 
-<<<<<<< HEAD
-    def get_attention(self, q, k, v, norm=True):
-        return self.hierarchical_transformer_update.attention.get_attention(q, k, v, mask=None)
-
-    def get_score(self, q, k, v, norm=True):
-        return self.hierarchical_transformer_update.attention.get_score(q, k, v, mask=None)
-=======
     def get_attention(self, q, k, mask):
         batch_size = q.size(0)
         if self.conv_type == 'system':
@@ -125,5 +114,4 @@
         batch_size = q.size(0)
         if self.conv_type == 'system':
             mask = mask.unsqueeze(0).expand(batch_size, -1, -1, )
-        return self.hierarchical_transformer_update.attention.get_score(q, k, k, mask=mask)
->>>>>>> 59035594
+        return self.hierarchical_transformer_update.attention.get_score(q, k, k, mask=mask)