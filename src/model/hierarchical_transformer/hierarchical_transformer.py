--- conflicted
+++ resolved
@@ -207,15 +207,9 @@
             attn_out, attn_scores = attn_output
         else:
             attn_out = attn_output
-<<<<<<< HEAD
         x = q + attn_out
         #gate_a = torch.sigmoid(self.gate_attn)
         #x = q * (1 - gate_a) + attn_out * gate_a
-=======
-
-        gate_a = torch.sigmoid(self.gate_attn)
-        x = q * (1 - gate_a) + attn_out * gate_a
->>>>>>> 6dcbe593
 
         y = self.norm_ffn(x)
         ffn_out = self.drop(self.ffn(y))
@@ -296,11 +290,11 @@
 
     def get_attention(self, q, k, mask):
         batch_size = q.size(0)
-        if self.conv_type == 'system':
+        if (self.conv_type == 'system') & (mask is not None):
             mask = mask.unsqueeze(0).expand(batch_size, -1, -1, )
         return self.hierarchical_transformer_update.get_attention_scores(q, k, mask=mask)
     def get_score(self, q, k, mask):
         batch_size = q.size(0)
-        if self.conv_type == 'system':
+        if (self.conv_type == 'system') & (mask is not None):
             mask = mask.unsqueeze(0).expand(batch_size, -1, -1, )
         return self.hierarchical_transformer_update.get_attention_scores(q, k, mask=mask)
