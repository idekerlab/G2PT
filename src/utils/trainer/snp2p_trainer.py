--- conflicted
+++ resolved
@@ -180,12 +180,7 @@
         self.snp2p_model.train()
         if self.args.multiprocessing_distributed:
             self.snp2p_dataloader.sampler.set_epoch(epoch)
-<<<<<<< HEAD
-
-        self.iter_minibatches(self.snp2p_dataloader, epoch, name="Batch", ccc=False)
-=======
         self.iter_minibatches(self.snp2p_dataloader, epoch, name="Batch", ccc=ccc, sex=True)
->>>>>>> 11023981
 
     def iter_minibatches(self, dataloader, epoch, name="", ccc=False, sex=False):
         mean_response_loss = 0.
