import gc
import torch
import torch.nn as nn
import torch.optim as optim
from torch.optim.lr_scheduler import StepLR
from sklearn import metrics
from scipy.stats import spearmanr, pearsonr
from tqdm import tqdm
import numpy as np
import copy
from src.utils.data import move_to
from src.utils.trainer import CCCLoss
import copy


class SNP2PTrainer(object):

    def __init__(self, snp2p_model, snp2p_dataloader, device, args, validation_dataloader=None, fix_system=False):
        self.device = device
        self.snp2p_model = snp2p_model.to(self.device)
<<<<<<< HEAD
        '''
        for name, param in self.drug_response_model.named_parameters():
            if "compound_encoder" in name:
                param.requires_grad = False
                print(name, param.requires_grad)
        '''

        # self.nested_subtrees = self.move_to(self.nested_subtrees, self.device)
        # self.gene2gene_mask = torch.tensor(self.drug_response_dataloader.dataset.tree_parser.gene2gene_mask, dtype=torch.float32)
        # self.gene2gene_mask = self.move_to(self.gene2gene_mask, self.device)
=======
>>>>>>> 59035594
        self.ccc_loss = CCCLoss()
        self.beta = 0.1
        if args.regression:
            self.phenotype_loss = nn.MSELoss()
        else:
            self.phenotype_loss = nn.BCELoss()
        self.optimizer = optim.AdamW(filter(lambda p: p.requires_grad, self.snp2p_model.parameters()), lr=args.lr,
                                     weight_decay=args.wd)
        self.validation_dataloader = validation_dataloader
        self.snp2p_dataloader = snp2p_dataloader
        self.best_model = self.snp2p_model

        self.total_train_step = len(
            self.snp2p_dataloader) * args.epochs  # + len(self.drug_response_dataloader_cellline)*args.epochs
<<<<<<< HEAD
        # self.scheduler = optim.lr_scheduler.CosineAnnealingLR(self.optimizer, 10)
=======
        #self.scheduler = optim.lr_scheduler.CosineAnnealingLR(self.optimizer, 10)
>>>>>>> 59035594
        self.nested_subtrees_forward = self.snp2p_dataloader.dataset.tree_parser.get_nested_subtree_mask(
            args.subtree_order, direction='forward', return_indices=True)
        self.nested_subtrees_forward = move_to(self.nested_subtrees_forward, device)
        self.nested_subtrees_backward = snp2p_dataloader.dataset.tree_parser.get_nested_subtree_mask(
            args.subtree_order, direction='backward', return_indices=True)
        self.nested_subtrees_backward = move_to(self.nested_subtrees_backward, device)
        self.sys2gene_mask = move_to(
            torch.tensor(self.snp2p_dataloader.dataset.tree_parser.sys2gene_mask, dtype=torch.bool), device)
        self.gene2sys_mask = self.sys2gene_mask.T
        self.args = args
        self.fix_system = fix_system
<<<<<<< HEAD
        self.g2p_module_names = ["Mut2Sys", "Sys2Cell", "Cell2Sys"]
        # self.system_embedding = copy.deepcopy(self.g2p_model.system_embedding)
        print(device)
=======
>>>>>>> 59035594

    def train(self, epochs, output_path=None):

        #self.best_model = self.snp2p_model
        best_performance = 0
        for epoch in range(epochs):
            self.train_epoch(epoch + 1)
            gc.collect()
            torch.cuda.empty_cache()

            if (epoch % self.args.val_step) == 0 & (epoch != 0):
                if self.validation_dataloader is not None:
                    if not self.args.multiprocessing_distributed or (self.args.multiprocessing_distributed
                                                                     and self.args.rank % torch.cuda.device_count() == 0):
                        performance = self.evaluate(self.snp2p_model, self.validation_dataloader, epoch + 1,
                                                    name="Validation")
                        torch.cuda.empty_cache()
                        gc.collect()
                        if output_path:
                            output_path_epoch = output_path + ".%d" % epoch
<<<<<<< HEAD
                            if self.args.multiprocessing_distributed:
                                torch.save(self.snp2p_model.module, output_path_epoch)
                            else:
                                torch.save(self.snp2p_model, output_path_epoch)
                            print("Save to...", output_path_epoch)
                # if output_path:
                #    output_path_epoch = output_path + ".%d"%epoch
                #    print("Save to...", output_path_epoch)
                #    torch.save(self.g2p_model, output_path_epoch)
            # self.lr_scheduler.step()

    def get_best_model(self):
        return self.best_model

    def evaluate(self, model, dataloader, epoch, name="Validation"):
        trues = []
        '''
        result_dic = {"Mut2Sys":[]}
        if self.args.sys2cell:
            result_dic["Sys2Cell"] = []
        if self.args.cell2sys:
            result_dic["Cell2Sys"] = []

        '''
        dataloader_with_tqdm = tqdm(dataloader)
        results = []
        covariates = []
        model.to(self.device)
=======
                            print("Save to...", output_path_epoch)
                            if self.args.multiprocessing_distributed:
                                torch.save({"arguments": self.args,
                                            "state_dict": self.snp2p_model.module.state_dict()},
                                           output_path_epoch)
                            else:
                                torch.save(
                                    {"arguments": self.args, "state_dict": self.snp2p_model.state_dict()},
                                    output_path_epoch)
            #self.scheduler.step()

    def evaluate(self, model, dataloader, epoch, name="Validation"):
        trues = []
        dataloader_with_tqdm = tqdm(dataloader)
        results = []
        covariates = []
        #model.to(self.device)
>>>>>>> 59035594
        model.eval()
        with torch.no_grad():
            for i, batch in enumerate(dataloader_with_tqdm):
                trues.append(batch['phenotype'])
                covariates.append(batch['covariates'].detach().cpu().numpy())
                batch = move_to(batch, self.device)
                phenotype_predicted = model(batch['genotype'], batch['covariates'],
                                            self.nested_subtrees_forward,
                                            self.nested_subtrees_backward,
                                            gene2sys_mask=batch['gene2sys_mask'],
                                            sys2gene_mask=self.sys2gene_mask,
                                            sys2env=self.args.sys2env,
                                            env2sys=self.args.env2sys,
                                            sys2gene=self.args.sys2gene)
                #for phenotype_predicted_i, module_name in zip(phenotype_predicted, self.g2p_module_names):
                phenotype_predicted_detached = phenotype_predicted.detach().cpu().numpy()
                results.append(phenotype_predicted_detached)
                dataloader_with_tqdm.set_description("%s epoch: %d" % (name, epoch))
                del phenotype_predicted
                del phenotype_predicted_detached
                del batch
        trues = np.concatenate(trues)
        covariates = np.concatenate(covariates)
<<<<<<< HEAD
        #for module_name, value in result_dic.items():
        #    if len(value)>0:
=======
>>>>>>> 59035594
        results = np.concatenate(results)[:, 0]
        print(trues[:50])
        print(results[:50])
        if self.args.regression:
            r_square = metrics.r2_score(trues, results)
            pearson = pearsonr(trues, results)
            spearman = spearmanr(trues, results)
            performance = pearson[0]
            #print(module_name)
            print("Performance overall")
            print("R_square: ", r_square)
            print("Pearson R", pearson)
            print("Spearman Rho: ", spearman)

<<<<<<< HEAD
            print("Performance man")
            man_indices = covariates[:, 0]==1
            r_square = metrics.r2_score(trues[man_indices], results[man_indices])
            pearson = pearsonr(trues[man_indices], results[man_indices])
            spearman = spearmanr(trues[man_indices], results[man_indices])
            performance = pearson[0]
=======
            print("Performance female")
            female_indices = covariates[:, 0]==1
            r_square = metrics.r2_score(trues[female_indices], results[female_indices])
            pearson = pearsonr(trues[female_indices], results[female_indices])
            spearman = spearmanr(trues[female_indices], results[female_indices])
            female_performance = pearson[0]
>>>>>>> 59035594
            #print(module_name)
            print("R_square: ", r_square)
            print("Pearson R", pearson)
            print("Spearman Rho: ", spearman)

<<<<<<< HEAD
            print("Performance woman")
            woman_indices = covariates[:, 1]==1
            r_square = metrics.r2_score(trues[woman_indices], results[woman_indices])
            pearson = pearsonr(trues[woman_indices], results[woman_indices])
            spearman = spearmanr(trues[woman_indices], results[woman_indices])
            performance = pearson[0]
=======
            print("Performance male")
            male_indices = covariates[:, 1]==1
            r_square = metrics.r2_score(trues[male_indices], results[male_indices])
            pearson = pearsonr(trues[male_indices], results[male_indices])
            spearman = spearmanr(trues[male_indices], results[male_indices])
            male_performance = pearson[0]
>>>>>>> 59035594
            #print(module_name)
            print("R_square: ", r_square)
            print("Pearson R", pearson)
            print("Spearman Rho: ", spearman)
        else:
            performance = metrics.average_precision_score(trues, results)
            print("Performance overall")
            print("AUPR: ", performance)

            print("Performance female")
            female_indices = covariates[:, 0] == 1
            female_performance = metrics.average_precision_score(trues[female_indices], results[female_indices])
            print("AUPR: ", female_performance)

<<<<<<< HEAD
=======
            print("Performance male")
            male_indices = covariates[:, 1] == 1
            male_performance = metrics.average_precision_score(trues[male_indices], results[male_indices])
            print("AUPR: ", male_performance)

        return performance

>>>>>>> 59035594
    def train_epoch(self, epoch):
        self.snp2p_model.train()
        if self.args.multiprocessing_distributed:
            self.snp2p_dataloader.sampler.set_epoch(epoch)
<<<<<<< HEAD
        self.iter_minibatches(self.snp2p_dataloader, epoch, name="Batch", snp_loss=False, ccc=False)
=======
        self.iter_minibatches(self.snp2p_dataloader, epoch, name="Batch", ccc=False)
>>>>>>> 59035594

    def iter_minibatches(self, dataloader, epoch, name="", ccc=True):
        mean_response_loss = 0.
        mean_ccc_loss = 0.
        dataloader_with_tqdm = tqdm(dataloader)
<<<<<<< HEAD
        # phenotype_vector = copy.deepcopy(self.g2p_model.phenotype_vector.weight)
        # system_embedding = copy.deepcopy(self.g2p_model.system_embedding.weight)
        cos = nn.CosineSimilarity(dim=0, eps=1e-6)
        for i, batch in enumerate(dataloader_with_tqdm):
            batch = move_to(batch, self.device)
            # GPUtil.showUtilization()
            phenotype_predicted = self.snp2p_model(batch['genotype'], batch['covariates'],
                                                   self.nested_subtrees_forward,
                                                   self.nested_subtrees_backward,
                                                   gene2sys_mask=self.gene2sys_mask,
                                                   sys2gene_mask=self.sys2gene_mask,
                                                   sys2cell=self.args.sys2cell,
                                                   cell2sys=self.args.cell2sys,
                                                   sys2gene=self.args.sys2gene)
            # phenotype_vector_cur = copy.deepcopy(self.g2p_model.phenotype_vector.weight)
            # print(phenotype_vector_cur)
            # system_embedding_cur = copy.deepcopy(self.g2p_model.system_embedding.weight)
            # print((phenotype_vector - phenotype_vector_cur).sum(), (system_embedding - system_embedding_cur).sum())
            # phenotype_vector = phenotype_vector_cur
            # system_embedding = system_embedding_cur
            phenotype_loss = 0
            ccc_loss = 0
            # GPUtil.showUtilization()
            # for phenotype_predicted_i, module_name in zip(phenotype_predicted, self.g2p_module_names):
=======
        for i, batch in enumerate(dataloader_with_tqdm):
            batch = move_to(batch, self.device)
            phenotype_predicted = self.snp2p_model(batch['genotype'], batch['covariates'],
                                                   self.nested_subtrees_forward,
                                                   self.nested_subtrees_backward,
                                                   gene2sys_mask=batch['gene2sys_mask'],
                                                   sys2gene_mask=self.sys2gene_mask,
                                                   sys2env=self.args.sys2env,
                                                   env2sys=self.args.env2sys,
                                                   sys2gene=self.args.sys2gene)
            phenotype_loss = 0
            ccc_loss = 0
>>>>>>> 59035594
            phenotype_loss_result = self.phenotype_loss(phenotype_predicted[:, 0],
                                                        (batch['phenotype']).to(torch.float32))
            phenotype_loss += phenotype_loss_result
            mean_response_loss += float(phenotype_loss_result)
            if ccc:
                man_indices = batch['covariates'][:, 0] == 1
                ccc_loss_result_man = self.ccc_loss((batch['phenotype']).to(torch.float32)[man_indices], phenotype_predicted[man_indices, 0])
                woman_indices = batch['covariates'][:, 1] == 1
                ccc_loss_result_woman = self.ccc_loss((batch['phenotype']).to(torch.float32)[woman_indices],
                                                    phenotype_predicted[woman_indices, 0])
                ccc_loss += ccc_loss_result_man + ccc_loss_result_woman
                mean_ccc_loss += float((ccc_loss_result_man + ccc_loss_result_woman))/2
<<<<<<< HEAD
            # loss_format = #" , ".join(["%s:%3f"%(module_name, value/(i + 1)) for module_name, value in mean_response_loss_dict.items()])
            # GPUtil.showUtilization()
            loss = phenotype_loss
            cosine_loss = 0.
            ratio_loss = 0.
            if snp_loss:
                if self.args.multiprocessing_distributed:
                    cosine_loss = (1 - cos(self.snp2p_model.module.homozygous_a1_embedding.weight,
                                           self.snp2p_model.module.heterozygous_embedding.weight)).mean()
                    ratio_loss = torch.relu(
                        torch.norm(self.snp2p_model.module.heterozygous_embedding.weight, dim=0) - torch.norm(
                            self.snp2p_model.module.homozygous_a1_embedding.weight, dim=0)).mean()
                else:
                    cosine_loss = (1 - cos(self.snp2p_model.homozygous_a1_embedding.weight,
                                           self.snp2p_model.heterozygous_embedding.weight)).mean()
                    ratio_loss = torch.relu(
                        torch.norm(self.snp2p_model.heterozygous_embedding.weight, dim=0) - torch.norm(
                            self.snp2p_model.homozygous_a1_embedding.weight, dim=0)).mean()
                loss = loss + 0.1 * (cosine_loss + ratio_loss)
            if ccc:
                loss = loss + 0.1 * ccc_loss
            # GPUtil.showUtilization()
            # print("Loss", loss)
            self.optimizer.zero_grad()
            loss.backward()
            self.optimizer.step()
            # self.scheduler.step()
            # if self.fix_system:
            #    self.g2p_model.system_embedding = self.system_embedding
            dataloader_with_tqdm.set_description(
                "%s Train epoch: %3.f, Phenotype loss: %.3f, CCCLoss: %.3f, CosLoss: %.3f, RatioLoss: %.3f, Data time %.3f, %.3f" % (
                    name, epoch, mean_response_loss / (i + 1), mean_ccc_loss / (i + 1), cosine_loss, ratio_loss,
=======
            loss = phenotype_loss

            if ccc:
                loss = loss + 0.1 * ccc_loss
            self.optimizer.zero_grad()
            loss.backward()
            self.optimizer.step()
            dataloader_with_tqdm.set_description(
                "%s Train epoch: %3.f, Phenotype loss: %.3f, CCCLoss: %.3f, Data time %.3f, %.3f" % (
                    name, epoch, mean_response_loss / (i + 1), mean_ccc_loss / (i + 1),
>>>>>>> 59035594
                    batch['datatime'], batch['time']))
            del loss
            del phenotype_loss, ccc_loss, phenotype_loss_result
            del phenotype_predicted
            del batch
        del mean_response_loss, mean_ccc_loss<|MERGE_RESOLUTION|>--- conflicted
+++ resolved
@@ -18,19 +18,6 @@
     def __init__(self, snp2p_model, snp2p_dataloader, device, args, validation_dataloader=None, fix_system=False):
         self.device = device
         self.snp2p_model = snp2p_model.to(self.device)
-<<<<<<< HEAD
-        '''
-        for name, param in self.drug_response_model.named_parameters():
-            if "compound_encoder" in name:
-                param.requires_grad = False
-                print(name, param.requires_grad)
-        '''
-
-        # self.nested_subtrees = self.move_to(self.nested_subtrees, self.device)
-        # self.gene2gene_mask = torch.tensor(self.drug_response_dataloader.dataset.tree_parser.gene2gene_mask, dtype=torch.float32)
-        # self.gene2gene_mask = self.move_to(self.gene2gene_mask, self.device)
-=======
->>>>>>> 59035594
         self.ccc_loss = CCCLoss()
         self.beta = 0.1
         if args.regression:
@@ -45,11 +32,7 @@
 
         self.total_train_step = len(
             self.snp2p_dataloader) * args.epochs  # + len(self.drug_response_dataloader_cellline)*args.epochs
-<<<<<<< HEAD
-        # self.scheduler = optim.lr_scheduler.CosineAnnealingLR(self.optimizer, 10)
-=======
         #self.scheduler = optim.lr_scheduler.CosineAnnealingLR(self.optimizer, 10)
->>>>>>> 59035594
         self.nested_subtrees_forward = self.snp2p_dataloader.dataset.tree_parser.get_nested_subtree_mask(
             args.subtree_order, direction='forward', return_indices=True)
         self.nested_subtrees_forward = move_to(self.nested_subtrees_forward, device)
@@ -61,12 +44,6 @@
         self.gene2sys_mask = self.sys2gene_mask.T
         self.args = args
         self.fix_system = fix_system
-<<<<<<< HEAD
-        self.g2p_module_names = ["Mut2Sys", "Sys2Cell", "Cell2Sys"]
-        # self.system_embedding = copy.deepcopy(self.g2p_model.system_embedding)
-        print(device)
-=======
->>>>>>> 59035594
 
     def train(self, epochs, output_path=None):
 
@@ -87,36 +64,6 @@
                         gc.collect()
                         if output_path:
                             output_path_epoch = output_path + ".%d" % epoch
-<<<<<<< HEAD
-                            if self.args.multiprocessing_distributed:
-                                torch.save(self.snp2p_model.module, output_path_epoch)
-                            else:
-                                torch.save(self.snp2p_model, output_path_epoch)
-                            print("Save to...", output_path_epoch)
-                # if output_path:
-                #    output_path_epoch = output_path + ".%d"%epoch
-                #    print("Save to...", output_path_epoch)
-                #    torch.save(self.g2p_model, output_path_epoch)
-            # self.lr_scheduler.step()
-
-    def get_best_model(self):
-        return self.best_model
-
-    def evaluate(self, model, dataloader, epoch, name="Validation"):
-        trues = []
-        '''
-        result_dic = {"Mut2Sys":[]}
-        if self.args.sys2cell:
-            result_dic["Sys2Cell"] = []
-        if self.args.cell2sys:
-            result_dic["Cell2Sys"] = []
-
-        '''
-        dataloader_with_tqdm = tqdm(dataloader)
-        results = []
-        covariates = []
-        model.to(self.device)
-=======
                             print("Save to...", output_path_epoch)
                             if self.args.multiprocessing_distributed:
                                 torch.save({"arguments": self.args,
@@ -134,7 +81,6 @@
         results = []
         covariates = []
         #model.to(self.device)
->>>>>>> 59035594
         model.eval()
         with torch.no_grad():
             for i, batch in enumerate(dataloader_with_tqdm):
@@ -158,11 +104,6 @@
                 del batch
         trues = np.concatenate(trues)
         covariates = np.concatenate(covariates)
-<<<<<<< HEAD
-        #for module_name, value in result_dic.items():
-        #    if len(value)>0:
-=======
->>>>>>> 59035594
         results = np.concatenate(results)[:, 0]
         print(trues[:50])
         print(results[:50])
@@ -176,42 +117,22 @@
             print("R_square: ", r_square)
             print("Pearson R", pearson)
             print("Spearman Rho: ", spearman)
-
-<<<<<<< HEAD
-            print("Performance man")
-            man_indices = covariates[:, 0]==1
-            r_square = metrics.r2_score(trues[man_indices], results[man_indices])
-            pearson = pearsonr(trues[man_indices], results[man_indices])
-            spearman = spearmanr(trues[man_indices], results[man_indices])
-            performance = pearson[0]
-=======
             print("Performance female")
             female_indices = covariates[:, 0]==1
             r_square = metrics.r2_score(trues[female_indices], results[female_indices])
             pearson = pearsonr(trues[female_indices], results[female_indices])
             spearman = spearmanr(trues[female_indices], results[female_indices])
             female_performance = pearson[0]
->>>>>>> 59035594
             #print(module_name)
             print("R_square: ", r_square)
             print("Pearson R", pearson)
             print("Spearman Rho: ", spearman)
-
-<<<<<<< HEAD
-            print("Performance woman")
-            woman_indices = covariates[:, 1]==1
-            r_square = metrics.r2_score(trues[woman_indices], results[woman_indices])
-            pearson = pearsonr(trues[woman_indices], results[woman_indices])
-            spearman = spearmanr(trues[woman_indices], results[woman_indices])
-            performance = pearson[0]
-=======
             print("Performance male")
             male_indices = covariates[:, 1]==1
             r_square = metrics.r2_score(trues[male_indices], results[male_indices])
             pearson = pearsonr(trues[male_indices], results[male_indices])
             spearman = spearmanr(trues[male_indices], results[male_indices])
             male_performance = pearson[0]
->>>>>>> 59035594
             #print(module_name)
             print("R_square: ", r_square)
             print("Pearson R", pearson)
@@ -226,8 +147,6 @@
             female_performance = metrics.average_precision_score(trues[female_indices], results[female_indices])
             print("AUPR: ", female_performance)
 
-<<<<<<< HEAD
-=======
             print("Performance male")
             male_indices = covariates[:, 1] == 1
             male_performance = metrics.average_precision_score(trues[male_indices], results[male_indices])
@@ -235,47 +154,17 @@
 
         return performance
 
->>>>>>> 59035594
     def train_epoch(self, epoch):
         self.snp2p_model.train()
         if self.args.multiprocessing_distributed:
             self.snp2p_dataloader.sampler.set_epoch(epoch)
-<<<<<<< HEAD
-        self.iter_minibatches(self.snp2p_dataloader, epoch, name="Batch", snp_loss=False, ccc=False)
-=======
+
         self.iter_minibatches(self.snp2p_dataloader, epoch, name="Batch", ccc=False)
->>>>>>> 59035594
 
     def iter_minibatches(self, dataloader, epoch, name="", ccc=True):
         mean_response_loss = 0.
         mean_ccc_loss = 0.
         dataloader_with_tqdm = tqdm(dataloader)
-<<<<<<< HEAD
-        # phenotype_vector = copy.deepcopy(self.g2p_model.phenotype_vector.weight)
-        # system_embedding = copy.deepcopy(self.g2p_model.system_embedding.weight)
-        cos = nn.CosineSimilarity(dim=0, eps=1e-6)
-        for i, batch in enumerate(dataloader_with_tqdm):
-            batch = move_to(batch, self.device)
-            # GPUtil.showUtilization()
-            phenotype_predicted = self.snp2p_model(batch['genotype'], batch['covariates'],
-                                                   self.nested_subtrees_forward,
-                                                   self.nested_subtrees_backward,
-                                                   gene2sys_mask=self.gene2sys_mask,
-                                                   sys2gene_mask=self.sys2gene_mask,
-                                                   sys2cell=self.args.sys2cell,
-                                                   cell2sys=self.args.cell2sys,
-                                                   sys2gene=self.args.sys2gene)
-            # phenotype_vector_cur = copy.deepcopy(self.g2p_model.phenotype_vector.weight)
-            # print(phenotype_vector_cur)
-            # system_embedding_cur = copy.deepcopy(self.g2p_model.system_embedding.weight)
-            # print((phenotype_vector - phenotype_vector_cur).sum(), (system_embedding - system_embedding_cur).sum())
-            # phenotype_vector = phenotype_vector_cur
-            # system_embedding = system_embedding_cur
-            phenotype_loss = 0
-            ccc_loss = 0
-            # GPUtil.showUtilization()
-            # for phenotype_predicted_i, module_name in zip(phenotype_predicted, self.g2p_module_names):
-=======
         for i, batch in enumerate(dataloader_with_tqdm):
             batch = move_to(batch, self.device)
             phenotype_predicted = self.snp2p_model(batch['genotype'], batch['covariates'],
@@ -288,7 +177,6 @@
                                                    sys2gene=self.args.sys2gene)
             phenotype_loss = 0
             ccc_loss = 0
->>>>>>> 59035594
             phenotype_loss_result = self.phenotype_loss(phenotype_predicted[:, 0],
                                                         (batch['phenotype']).to(torch.float32))
             phenotype_loss += phenotype_loss_result
@@ -301,40 +189,7 @@
                                                     phenotype_predicted[woman_indices, 0])
                 ccc_loss += ccc_loss_result_man + ccc_loss_result_woman
                 mean_ccc_loss += float((ccc_loss_result_man + ccc_loss_result_woman))/2
-<<<<<<< HEAD
-            # loss_format = #" , ".join(["%s:%3f"%(module_name, value/(i + 1)) for module_name, value in mean_response_loss_dict.items()])
-            # GPUtil.showUtilization()
-            loss = phenotype_loss
-            cosine_loss = 0.
-            ratio_loss = 0.
-            if snp_loss:
-                if self.args.multiprocessing_distributed:
-                    cosine_loss = (1 - cos(self.snp2p_model.module.homozygous_a1_embedding.weight,
-                                           self.snp2p_model.module.heterozygous_embedding.weight)).mean()
-                    ratio_loss = torch.relu(
-                        torch.norm(self.snp2p_model.module.heterozygous_embedding.weight, dim=0) - torch.norm(
-                            self.snp2p_model.module.homozygous_a1_embedding.weight, dim=0)).mean()
-                else:
-                    cosine_loss = (1 - cos(self.snp2p_model.homozygous_a1_embedding.weight,
-                                           self.snp2p_model.heterozygous_embedding.weight)).mean()
-                    ratio_loss = torch.relu(
-                        torch.norm(self.snp2p_model.heterozygous_embedding.weight, dim=0) - torch.norm(
-                            self.snp2p_model.homozygous_a1_embedding.weight, dim=0)).mean()
-                loss = loss + 0.1 * (cosine_loss + ratio_loss)
-            if ccc:
-                loss = loss + 0.1 * ccc_loss
-            # GPUtil.showUtilization()
-            # print("Loss", loss)
-            self.optimizer.zero_grad()
-            loss.backward()
-            self.optimizer.step()
-            # self.scheduler.step()
-            # if self.fix_system:
-            #    self.g2p_model.system_embedding = self.system_embedding
-            dataloader_with_tqdm.set_description(
-                "%s Train epoch: %3.f, Phenotype loss: %.3f, CCCLoss: %.3f, CosLoss: %.3f, RatioLoss: %.3f, Data time %.3f, %.3f" % (
-                    name, epoch, mean_response_loss / (i + 1), mean_ccc_loss / (i + 1), cosine_loss, ratio_loss,
-=======
+
             loss = phenotype_loss
 
             if ccc:
@@ -345,7 +200,6 @@
             dataloader_with_tqdm.set_description(
                 "%s Train epoch: %3.f, Phenotype loss: %.3f, CCCLoss: %.3f, Data time %.3f, %.3f" % (
                     name, epoch, mean_response_loss / (i + 1), mean_ccc_loss / (i + 1),
->>>>>>> 59035594
                     batch['datatime'], batch['time']))
             del loss
             del phenotype_loss, ccc_loss, phenotype_loss_result
