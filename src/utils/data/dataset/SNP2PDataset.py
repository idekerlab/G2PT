--- conflicted
+++ resolved
@@ -41,7 +41,6 @@
         homozygous_a1 = self.snp_df.loc[sample_ind, 'homozygous_a1']
         if type(homozygous_a1)==str:
             homozygous_a1 = [int(i) for i in homozygous_a1.split(",")]
-<<<<<<< HEAD
         else:
             homozygous_a1 = []
         #homozygous_a2 = [int(i) for i in (self.snp_df.loc[sample_ind, 'homozygous_a2']).split(",")]
@@ -51,54 +50,7 @@
             heterozygous = [int(i) for i in heterozygous.split(",")]
         else:
             heterozygous = []
-        '''
-        type_indices = {1.0:homozygous}
-        if self.effective_allele=='heterozygous':
-            heterozygous = [int(i) for i in (self.snp_df.loc[sample_ind, 'heterozygous']).split(
-                ",")]  # np.where(self.snp_df.loc[sample_ind].values == 1.0)[0]
-            total_snps = np.concatenate([heterozygous,homozygous])
-            type_indices[2.0] = homozygous
-            type_indices[1.0] = heterozygous
-        else:
-            total_snps = homozygous
-        sample2snp_dict['embedding'] = self.tree_parser.get_snp2gene(total_snps, type_indices=type_indices )
-        '''
-        snp_type_dict = {}
-
-        snp_type_dict['homozygous_a1'] = self.tree_parser.get_snp2gene(homozygous_a1, {1.0: homozygous_a1})
-        #snp_type_dict['homozygous_a0'] = self.tree_parser.get_snp2gene(homozygous_a2, {1.0: homozygous_a2})
-        snp_type_dict['heterozygous'] = self.tree_parser.get_snp2gene(heterozygous, {1.0: heterozygous})
-        sample2snp_dict['embedding'] = snp_type_dict
-        heterozygous_gene_indices = torch.unique(snp_type_dict['heterozygous']['gene']).tolist()
-        homozygous_a1_gene_indices = torch.unique(snp_type_dict['homozygous_a1']['gene']).tolist()
-        #homozygous_a2_gene_indices = torch.unique(snp_type_dict['homozygous_a0']['gene']).tolist()
-        #homozygous_a1_gene_indices = self.tree_parser.get_snp2gene_indices(homozygous_a1)
-        #homozygous_a2_gene_indices = self.tree_parser.get_snp2gene_indices(homozygous_a2)
-        #heterozygous_gene_indices = self.tree_parser.get_snp2gene_indices(heterozygous)
-        gene2sys_mask_for_gene = torch.zeros((self.tree_parser.n_systems, self.tree_parser.n_genes), dtype=torch.bool)
-        gene2sys_mask_for_gene[:, homozygous_a1_gene_indices] = 1
-        #gene2sys_mask_for_gene[:, homozygous_a2_gene_indices] = 1
-        #if self.effective_allele=='heterozygous':
-
-        gene2sys_mask_for_gene[:, heterozygous_gene_indices] = 1
-
-        sample2snp_dict["gene2sys_mask"] = torch.tensor(self.tree_parser.gene2sys_mask, dtype=torch.bool) & gene2sys_mask_for_gene
-        result_dict = dict()
-
-        result_dict['phenotype'] = phenotype
-        #sex_age_tensor = [0, 0, 0, 0]
-        sex_age_tensor = [0, 0]
-=======
-        else:
-            homozygous_a1 = []
-        #homozygous_a2 = [int(i) for i in (self.snp_df.loc[sample_ind, 'homozygous_a2']).split(",")]
-        #heterozygous = [int(i) for i in (self.snp_df.loc[sample_ind, 'heterozygous']).split(",")]
-        heterozygous = self.snp_df.loc[sample_ind, 'heterozygous']
-        if type(heterozygous) == str:
-            heterozygous = [int(i) for i in heterozygous.split(",")]
-        else:
-            heterozygous = []
-
+            
         result_dict = dict()
         snp_type_dict = dict()
 
@@ -115,23 +67,16 @@
         result_dict['phenotype'] = phenotype
         #sex_age_tensor = [0, 0 ]
         sex_age_tensor = [0, 0, 0, 0]
->>>>>>> 59035594
+        
         if int(sex)==-9:
             pass
         else:
             sex_age_tensor[int(sex)] = 1
-<<<<<<< HEAD
-        #sex_age_tensor[2] = age
-        #sex_age_tensor[3] = age_sq
-        sex_age_tensor = torch.tensor(sex_age_tensor, dtype=torch.float32)
-        covariates = sex_age_tensor#torch.cat([sex_age_tensor, torch.tensor(covariates, dtype=torch.float32)])
-
-=======
+
         sex_age_tensor[2] = (age - self.age_mean)/self.age_std
         sex_age_tensor[3] = (age_sq - self.age_mean**2)/(self.age_std**2)
         sex_age_tensor = torch.tensor(sex_age_tensor, dtype=torch.float32)
         covariates = sex_age_tensor#torch.cat([sex_age_tensor, torch.tensor(covariates, dtype=torch.float32)])
->>>>>>> 59035594
         result_dict['genotype'] = sample2snp_dict
         end = time.time()
         result_dict["datatime"] = torch.tensor(end-start)
@@ -150,60 +95,6 @@
         result_dict = dict()
         genotype_dict = dict()
 
-<<<<<<< HEAD
-        if self.tree_parser.by_chr:
-            snp_type_dict = {}
-            for snp_type in ['heterozygous', 'homozygous_a1', 'homozygous_a0']:
-                embedding_dict = {}
-                for CHR in self.tree_parser.chromosomes:
-                    indices_dict = dict()
-                    for embedding_type in ["snp", "gene"]:
-                        indices_dict[embedding_type] = pad_sequence(
-                            [d['genotype']['embedding'][snp_type_dict][CHR][embedding_type] for d in data], batch_first=True,
-                            padding_value=self.padding_index[embedding_type]).to(torch.long)
-
-                    chr_snp_max_len = indices_dict["snp"].size(1)
-                    chr_gene_max_len = indices_dict["gene"].size(1)
-                    mask = torch.stack([d["genotype"]["embedding"][snp_type_dict][CHR]['mask'][:chr_gene_max_len,:chr_snp_max_len] for d in data])
-                    indices_dict['mask'] = mask
-                    embedding_dict[CHR] = indices_dict
-                snp_type_dict[snp_type] = embedding_dict
-        else:
-
-            snp_type_dict = {}
-            for snp_type in ['heterozygous', 'homozygous_a1']:
-                embedding_dict = {}
-                for embedding_type in ['snp', 'gene']:
-                    embedding_dict[embedding_type] = pad_sequence(
-                            [d['genotype']['embedding'][snp_type][embedding_type] for d in data], batch_first=True,
-                            padding_value=self.padding_index[embedding_type]).to(torch.long)
-                gene_max_len = embedding_dict["gene"].size(1)
-                snp_max_len = embedding_dict["snp"].size(1)
-                mask = torch.stack(
-                        [d["genotype"]["embedding"][snp_type]['mask'] for d in data])[:, :gene_max_len, :snp_max_len]
-                embedding_dict['mask'] = mask
-                #print(mask.sum())
-                snp_type_dict[snp_type] = embedding_dict
-
-        '''
-        #genotype_dict['embedding'] = snp_type_dict
-        embedding_dict = {}
-        for embedding_type in ['snp', 'gene']:
-            embedding_dict[embedding_type] = pad_sequence(
-                [d['genotype']['embedding'][embedding_type] for d in data], batch_first=True,
-                padding_value=self.padding_index[embedding_type]).to(torch.long)
-        gene_max_len = embedding_dict["gene"].size(1)
-        snp_max_len = embedding_dict["snp"].size(1)
-        mask = torch.stack(
-            [d["genotype"]["embedding"]['mask'] for d in data])[:, :gene_max_len, :snp_max_len]
-        embedding_dict['mask'] = mask
-        # print(mask.sum())
-        '''
-        genotype_dict['embedding'] = snp_type_dict
-        genotype_dict['gene2sys_mask'] = torch.stack([d['genotype']['gene2sys_mask'] for d in data])
-        result_dict['genotype'] = genotype_dict
-        result_dict['covariates'] = torch.stack([d['covariates'] for d in data])
-=======
         snp_type_dict = {}
         for snp_type in ['heterozygous', 'homozygous_a1']:
             embedding_dict = {}
@@ -224,7 +115,6 @@
         result_dict['genotype'] = genotype_dict
         result_dict['covariates'] = torch.stack([d['covariates'] for d in data])
         #print(result_dict['covariates'])
->>>>>>> 59035594
         result_dict['phenotype'] = torch.tensor([d['phenotype'] for d in data], dtype=torch.float32)
         end = time.time()
         result_dict['datatime'] = torch.mean(torch.stack([d['datatime'] for d in data]))
