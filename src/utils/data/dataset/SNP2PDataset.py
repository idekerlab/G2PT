import pandas as pd
import numpy as np
from torch.utils.data.dataset import Dataset
from torch.utils.data.sampler import Sampler, BatchSampler
from scipy.stats import zscore, skewnorm
import torch
from src.utils.tree import TreeParser, SNPTreeParser
from torch.nn.utils.rnn import pad_sequence
from torch.nn.functional import one_hot
import time
from random import shuffle
from ast import literal_eval
from torch.utils.data.distributed import DistributedSampler


class SNP2PDataset(Dataset):

    def __init__(self, genotype_phenotype, snp_data, tree_parser:SNPTreeParser, age_mean=None, age_std=None, n_cov=4):
        self.g2p_df = genotype_phenotype
        self.tree_parser = TreeParser
        self.snp_df = snp_data
        self.tree_parser = tree_parser
        self.n_cov = n_cov
        if age_mean is None:
            self.age_mean = self.g2p_df[3].mean()
        else:
            self.age_mean = age_mean
        if age_std is None:
            self.age_std = self.g2p_df[3].std()
        else:
            self.age_std = age_std


    def __len__(self):
        return self.g2p_df.shape[0]

    def __getitem__(self, index):
        start = time.time()
        sample_ind, phenotype, sex, age, age_sq, *covariates = self.g2p_df.iloc[index].values
        #print(index, sample_ind, phenotype, sex, covariates)
        sample2snp_dict = {}
        homozygous_a1 = self.snp_df.loc[sample_ind, 'homozygous_a1']
        if type(homozygous_a1)==str:
            homozygous_a1 = [int(i) for i in homozygous_a1.split(",")]
        else:
            homozygous_a1 = []
        #homozygous_a2 = [int(i) for i in (self.snp_df.loc[sample_ind, 'homozygous_a2']).split(",")]
        #heterozygous = [int(i) for i in (self.snp_df.loc[sample_ind, 'heterozygous']).split(",")]
        heterozygous = self.snp_df.loc[sample_ind, 'heterozygous']
        if type(heterozygous) == str:
            heterozygous = [int(i) for i in heterozygous.split(",")]
        else:
            heterozygous = []
            
        result_dict = dict()
        snp_type_dict = dict()

        snp_type_dict['homozygous_a1'] = self.tree_parser.get_snp2gene(homozygous_a1, {1.0: homozygous_a1})
        snp_type_dict['heterozygous'] = self.tree_parser.get_snp2gene(heterozygous, {1.0: heterozygous})
        sample2snp_dict['embedding'] = snp_type_dict

        heterozygous_gene_indices = torch.unique(snp_type_dict['heterozygous']['gene']).tolist()
        homozygous_a1_gene_indices = torch.unique(snp_type_dict['homozygous_a1']['gene']).tolist()
        gene2sys_mask_for_gene = torch.zeros((self.tree_parser.n_systems, self.tree_parser.n_genes), dtype=torch.bool)
        gene2sys_mask_for_gene[:, homozygous_a1_gene_indices] = 1
        gene2sys_mask_for_gene[:, heterozygous_gene_indices] = 1
        result_dict["gene2sys_mask"] = torch.tensor(self.tree_parser.gene2sys_mask, dtype=torch.bool) & gene2sys_mask_for_gene
        result_dict['phenotype'] = phenotype
<<<<<<< HEAD
        #sex_age_tensor = [0, 0 ]
        sex_age_tensor = [0, 0, 0, 0]
        
=======
        sex_age_tensor = [0]*self.n_cov
        #sex_age_tensor = [0, 0, 0, 0]
>>>>>>> 11023981
        if int(sex)==-9:
            pass
        else:
            sex_age_tensor[int(sex)] = 1
<<<<<<< HEAD

        sex_age_tensor[2] = (age - self.age_mean)/self.age_std
        sex_age_tensor[3] = (age_sq - self.age_mean**2)/(self.age_std**2)
=======
        if self.n_cov>=4:
            sex_age_tensor[2] = (age - self.age_mean)/self.age_std
            sex_age_tensor[3] = (age_sq - self.age_mean**2)/(self.age_std**2)
>>>>>>> 11023981
        sex_age_tensor = torch.tensor(sex_age_tensor, dtype=torch.float32)
        covariates = sex_age_tensor#torch.cat([sex_age_tensor, torch.tensor(covariates, dtype=torch.float32)])
        result_dict['genotype'] = sample2snp_dict
        end = time.time()
        result_dict["datatime"] = torch.tensor(end-start)
        result_dict["covariates"] = covariates

        return result_dict

class SNP2PCollator(object):

    def __init__(self, tree_parser:SNPTreeParser):
        self.tree_parser = tree_parser
        self.padding_index = {"snp":self.tree_parser.n_snps, "gene":self.tree_parser.n_genes}

    def __call__(self, data):
        start = time.time()
        result_dict = dict()
        genotype_dict = dict()

        snp_type_dict = {}
        for snp_type in ['heterozygous', 'homozygous_a1']:
            embedding_dict = {}
            for embedding_type in ['snp', 'gene']:
                embedding_dict[embedding_type] = pad_sequence(
                        [d['genotype']['embedding'][snp_type][embedding_type] for d in data], batch_first=True,
                        padding_value=self.padding_index[embedding_type]).to(torch.long)
            gene_max_len = embedding_dict["gene"].size(1)
            snp_max_len = embedding_dict["snp"].size(1)
            mask = torch.stack(
                    [d["genotype"]["embedding"][snp_type]['mask'] for d in data])[:, :gene_max_len, :snp_max_len]
            embedding_dict['mask'] = mask
            #print(mask.sum())
            snp_type_dict[snp_type] = embedding_dict

        genotype_dict['embedding'] = snp_type_dict
        result_dict['gene2sys_mask'] = torch.stack([d['gene2sys_mask'] for d in data])
        result_dict['genotype'] = genotype_dict
        result_dict['covariates'] = torch.stack([d['covariates'] for d in data])
        #print(result_dict['covariates'])
        result_dict['phenotype'] = torch.tensor([d['phenotype'] for d in data], dtype=torch.float32)
        end = time.time()
        result_dict['datatime'] = torch.mean(torch.stack([d['datatime'] for d in data]))
        result_dict["time"] = torch.tensor(end - start)
        #print(genotype_dict)
        return result_dict

class CohortSampler(Sampler):

    def __init__(self, dataset, n_samples=None, phenotype_col='phenotype', z_weight=1, sex_col=2):
        #super(DrugResponseSampler, self).__init__()
        self.indices = dataset.index
        self.num_samples = dataset.shape[0]
        
        phenotype_values = dataset[phenotype_col]
        dataset_sex_0 = dataset.loc[dataset[sex_col]==0]
        phenotype_values = dataset_sex_0[phenotype_col].values
        a, loc, scale = skewnorm.fit(phenotype_values)
        dataset_sex_0['phenotype'] = skewnorm(a, loc, scale*z_weight).pdf(phenotype_values)

        dataset_sex_1 = dataset.loc[dataset[sex_col]==1]
        phenotype_values = dataset_sex_1[phenotype_col].values
        a, loc, scale = skewnorm.fit(phenotype_values)
        dataset_sex_1['phenotype'] = skewnorm(a, loc, scale*z_weight).pdf(phenotype_values)

        dataset_merged = pd.concat([dataset_sex_0, dataset_sex_1]).sort_index()
        #phenotype_mean = np.mean(phenotype_values)
        #phenotype_std = np.std(phenotype_values)
        #weights = np.array(z_weights*np.abs((phenotype_values-phenotype_mean)/np.std(phenotype_std)), dtype=np.int)
        #self.weights = np.abs(zscore(phenotype_values)*z_weight)
        #self.dataset = result_df.reset_index()[["cellline", "drug", "response", "source", "zscore"]]
        #self.weights = torch.tensor(self.weights, dtype=torch.double)
        self.weights = torch.tensor(dataset_merged['phenotype'].values, dtype=torch.double)

    def __iter__(self):
        count = 0
        index = [i for i in torch.multinomial(self.weights*10, self.num_samples, replacement=True)]
        while count < self.num_samples:
            #print(index[count], type(index[count]))
            #result = index[count].item()
            #print(result, type(result))
            yield index[count].item()
            count += 1

    def __len__(self):
        return self.num_samples



class DistributedCohortSampler(DistributedSampler):

    def __init__(self, dataset, num_replicas=None, rank=None, shuffle=False, seed = 0, phenotype_col='phenotype', z_weight=1, sex_col=2):
        #super(DrugResponseSampler, self).__init__()
        super().__init__(dataset, num_replicas, rank, shuffle, seed, drop_last=False)
        self.indices = dataset.index
        self.num_samples = int(dataset.shape[0]/num_replicas)
        phenotype_values = dataset[phenotype_col].values
        dataset_sex_0 = dataset.loc[dataset[sex_col]==0]
        phenotype_values = dataset_sex_0[phenotype_col].values
        a, loc, scale = skewnorm.fit(phenotype_values)
        dataset_sex_0['phenotype'] = skewnorm(a, loc, scale*z_weight).pdf(phenotype_values)

        dataset_sex_1 = dataset.loc[dataset[sex_col]==1]
        phenotype_values = dataset_sex_1[phenotype_col].values
        a, loc, scale = skewnorm.fit(phenotype_values)
        dataset_sex_1['phenotype'] = skewnorm(a, loc, scale*z_weight).pdf(phenotype_values)

        dataset_merged = pd.concat([dataset_sex_0, dataset_sex_1]).sort_index()
        #weights = np.array(z_weights*np.abs((phenotype_values-phenotype_mean)/np.std(phenotype_std)), dtype=np.int)
        #self.weights = torch.tensor(skewnorm(a, loc, scale*z_weight).pdf(phenotype_values), dtype=torch.double)
        #self.weights = np.abs(zscore(phenotype_values)*z_weight)
        #self.weights = torch.tensor(self.weights, dtype=torch.double)
        #self.dataset = result_df.reset_index()[["cellline", "drug", "response", "source", "zscore"]]
        self.weights = torch.tensor(dataset_merged['phenotype'].values, dtype=torch.double)
    def __iter__(self):
        count = 0
        index = [i for i in torch.multinomial(self.weights*10, self.num_samples, replacement=True)]
        while count < self.num_samples:
            #print(index[count], type(index[count]))
            #result = index[count].item()
            #print(result, type(result))
            yield index[count].item()
            count += 1

    def __len__(self):
        return self.num_samples<|MERGE_RESOLUTION|>--- conflicted
+++ resolved
@@ -66,27 +66,15 @@
         gene2sys_mask_for_gene[:, heterozygous_gene_indices] = 1
         result_dict["gene2sys_mask"] = torch.tensor(self.tree_parser.gene2sys_mask, dtype=torch.bool) & gene2sys_mask_for_gene
         result_dict['phenotype'] = phenotype
-<<<<<<< HEAD
-        #sex_age_tensor = [0, 0 ]
-        sex_age_tensor = [0, 0, 0, 0]
-        
-=======
         sex_age_tensor = [0]*self.n_cov
         #sex_age_tensor = [0, 0, 0, 0]
->>>>>>> 11023981
         if int(sex)==-9:
             pass
         else:
             sex_age_tensor[int(sex)] = 1
-<<<<<<< HEAD
-
-        sex_age_tensor[2] = (age - self.age_mean)/self.age_std
-        sex_age_tensor[3] = (age_sq - self.age_mean**2)/(self.age_std**2)
-=======
         if self.n_cov>=4:
             sex_age_tensor[2] = (age - self.age_mean)/self.age_std
             sex_age_tensor[3] = (age_sq - self.age_mean**2)/(self.age_std**2)
->>>>>>> 11023981
         sex_age_tensor = torch.tensor(sex_age_tensor, dtype=torch.float32)
         covariates = sex_age_tensor#torch.cat([sex_age_tensor, torch.tensor(covariates, dtype=torch.float32)])
         result_dict['genotype'] = sample2snp_dict
