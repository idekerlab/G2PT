import os
import warnings
import pandas as pd

import argparse
import torch
import torch.nn.parallel
import torch.distributed as dist
import torch.optim
import torch.multiprocessing as mp
import torch.utils.data
import torch.utils.data.distributed

from prettytable import PrettyTable

<<<<<<< HEAD
from src.model.compound import DrugEmbeddingCompoundModel, ECFPCompoundModel, ChemBERTaCompoundModel
from src.model.drug_response_model import DrugResponseModel
from transformers import AutoModelForSequenceClassification, AutoTokenizer, pipeline, RobertaModel, RobertaTokenizer
=======
from src.model.compound import ECFPCompoundModel, ChemBERTaCompoundModel
from src.model.model.drug_response_model import DrugResponseModel
from transformers import AutoModelForSequenceClassification, AutoTokenizer
>>>>>>> 59035594

from src.utils.data import CompoundEncoder
from src.utils.tree import MutTreeParser
from src.utils.data.dataset import DrugResponseDataset, DrugResponseCollator, DrugDataset, CellLineBatchSampler
from src.utils.trainer import DrugResponseTrainer, DrugTrainer
import numpy as np
import torch.nn as nn

from torch.utils.data.dataloader import DataLoader

def count_parameters(model):
    table = PrettyTable(["Modules", "Parameters", "Trainable"])
    total_params = 0
    for name, parameter in model.named_parameters():
        params = parameter.numel()
        #print(name, params, parameter.requires_grad)
        table.add_row([name, params, parameter.requires_grad])
        if parameter.requires_grad:
            total_params+=params
    print(table)
    print(f"Total Trainable Params: {total_params}")
    return total_params



def main():
    parser = argparse.ArgumentParser(description='Some beautiful description')
    parser.add_argument('--onto', help='Ontology file used to guide the neural network', type=str)
    parser.add_argument('--subtree_order', help='Subtree cascading order', nargs='+', default=['default'])
    parser.add_argument('--train', help='Training dataset', type=str)
    parser.add_argument('--val', help='Validation dataset', type=str, default=None)
    parser.add_argument('--test', help='Test dataset', type=str, default=None)
    parser.add_argument('--system_embedding', default=None)
    parser.add_argument('--gene_embedding', default=None)

    parser.add_argument('--epochs', help='Training epochs for training', type=int, default=300)
    parser.add_argument('--compound_epochs', type=int, default=10)
    parser.add_argument('--lr', help='Learning rate', type=float, default=0.001)
    parser.add_argument('--wd', help='Weight decay', type=float, default=0.001)
    parser.add_argument('--z_weight', help='Z weight for sampling', type=float, default=1.)

    parser.add_argument('--hidden_dims', help='hidden dimension for model', default=256, type=int)
    parser.add_argument('--dropout', help='dropout ratio', type=float, default=0.2)
    parser.add_argument('--batch_size', help='Batch size', type=int, default=128)
    parser.add_argument('--val_step', help='Batch size', type=int, default=20)

    parser.add_argument('--cuda', help='Specify GPU', type=int, default=None)
    parser.add_argument('--gene2id', help='Gene to ID mapping file', type=str)
    parser.add_argument('--cell2id', help='Cell to ID mapping file', type=str)

    parser.add_argument('--genotypes', help='Mutation information for cell lines', type=str)

    parser.add_argument('--drug_embedding', action='store_true', help='enable learning drug embeddings')
    parser.add_argument('--bert', help='huggingface repository for smiles parsing', default=None)
    parser.add_argument('--radius', help='ECFP radius', type=int, default=2)
    parser.add_argument('--n_bits', help='ECFP number of bits', type=int, default=512)
    parser.add_argument('--compound_layers', help='Compound_dense_layer', nargs='+', default=[256], type=int)
    parser.add_argument('--l2_lambda', help='l1 lambda for l1 loss', type=float, default=0.001)

    parser.add_argument('--model', help='model trained', default=None)

    parser.add_argument('--jobs', help="The number of threads", type=int, default=0)
    parser.add_argument('--out', help="output model path")

    parser.add_argument('--world-size', default=-1, type=int,
                        help='number of nodes for distributed training')
    parser.add_argument('--rank', default=-1, type=int,
                        help='node rank for distributed training')
    parser.add_argument('--local_rank', default=1)
    parser.add_argument('--dist-url', default='tcp://224.66.41.62:23456', type=str,
                        help='url used to set up distributed training')
    parser.add_argument('--dist-backend', default='nccl', type=str,
                        help='distributed backend')
    parser.add_argument('--seed', default=None, type=int,
                        help='seed for initializing training. ')
    parser.add_argument('--gpu', default=None, type=int,
                        help='GPU id to use.')
    parser.add_argument('--multiprocessing-distributed', action='store_true',
                        help='Use multi-processing distributed training to launch '
                             'N processes per node, which has N GPUs. This is the '
                             'fastest way to use PyTorch for either single node or '
                             'multi node data parallel training')

    parser.add_argument('--sys2cell', action='store_true', default=False)
    parser.add_argument('--cell2sys', action='store_true', default=False)
    parser.add_argument('--sys2gene', action='store_true', default=False)
    args = parser.parse_args()
    torch.cuda.empty_cache()

    if args.gpu is not None:
        warnings.warn('You have chosen a specific GPU. This will completely '
                      'disable data parallelism.')

    if args.dist_url == "env://" and args.world_size == -1:
        args.world_size = int(os.environ["WORLD_SIZE"])

    args.distributed = args.world_size > 1 or args.multiprocessing_distributed

    ngpus_per_node = torch.cuda.device_count()
    args.gpu = args.cuda
    if args.multiprocessing_distributed:
        # Since we have ngpus_per_node processes per node, the total world_size
        # needs to be adjusted accordingly
        args.world_size = ngpus_per_node * args.world_size
        # Use torch.multiprocessing.spawn to launch distributed processes: the
        # main_worker process function
        print("The world size is %d"%args.world_size)
        mp.spawn(main_worker, nprocs=ngpus_per_node, args=(ngpus_per_node, args))
    else:
        # Simply call main_worker function
        main_worker(args.gpu, ngpus_per_node, args)

def main_worker(gpu, ngpus_per_node, args):
    global best_acc1
    args.gpu = gpu

    if args.gpu is not None:
        print("Use GPU: {} for training".format(args.gpu))

    if args.distributed:
        if args.dist_url == "env://" and args.rank == -1:
            args.rank = int(os.environ["RANK"])
        if args.multiprocessing_distributed:
            # For multiprocessing distributed training, rank needs to be the
            # global rank among all the processes
            args.rank = args.rank * ngpus_per_node + gpu
        print("GPU %d rank is %d" % (gpu, args.rank))
        dist.init_process_group(backend=args.dist_backend, init_method=args.dist_url,
                                world_size=args.world_size, rank=args.rank)
        print("GPU %d process initialized" % (gpu))
        torch.cuda.empty_cache()

    if torch.cuda.is_available():
        device = torch.device("cuda:%d" % gpu)
    else:
        device = torch.device("cpu")

    tree_parser = MutTreeParser(args.onto, args.gene2id)
    train_dataset = pd.read_csv(args.train, header=None, sep='\t')
    
    if args.drug_embedding:
        print("Drug embeddings will not use fingerprint, to be learned from nn.Embedding")
        compound_encoder = CompoundEncoder('Embedding', dataset=train_dataset, out=args.out)
        compound_model = DrugEmbeddingCompoundModel(compound_encoder.num_drugs(), args.hidden_dims)
    elif args.bert is not None:
        print(args.bert, "is used for compound encoding")
        tokenizer = AutoTokenizer.from_pretrained(args.bert)
        compound_encoder = CompoundEncoder('SMILES', tokenizer=tokenizer)
        compound_bert =  AutoModelForSequenceClassification.from_pretrained(args.bert)
        for name, param in compound_bert.named_parameters():
            param.requires_grad = False
            #
            #if len(name.split("."))>=5:
            #    if name.split(".")[1]=='encoder':
            #        if int(name.split(".")[3])>=10 :
            #            param.requires_grad = True
            #            #print(name, param.requires_grad)
        compound_model = ChemBERTaCompoundModel(compound_bert, args.dropout)
    else:
        print("ECFP with radius %d, and %d bits used for compound encoding"%(args.radius, args.n_bits))
        compound_encoder = CompoundEncoder('Morgan', args.radius, args.n_bits)
        compound_model = ECFPCompoundModel(args.n_bits, args.compound_layers, args.dropout)
        compound_dataset = DrugDataset(train_dataset, compound_encoder)
        compound_dataloader = DataLoader(compound_dataset, shuffle=True, batch_size=args.batch_size, num_workers=args.jobs)
        compound_trainer = DrugTrainer(compound_model, compound_dataloader, device=device, lr=args.lr, wd=args.wd)
        compound_model = compound_trainer.train(args.compound_epochs)

    args.genotypes = {genotype.split(":")[0]: genotype.split(":")[1] for genotype in args.genotypes.split(',')}
    if args.model is not None:
        print("Loading Model at %s"%args.model)
        drug_response_model = torch.load(args.model, map_location=device)
    else:
        drug_response_model = DrugResponseModel(tree_parser, list(args.genotypes.keys()),
                                                args.hidden_dims, compound_model, dropout=args.dropout, activation='sig')
    fix_embedding = False
    if args.system_embedding:
        system_embedding_dict = np.load(args.system_embedding, allow_pickle=True).item()
        print("Loading System Embeddings :", args.system_embedding)
        #if "NEST" not in NeST_embedding_dict.keys():
        #    print("NEST root term does not exist!")
        #    system_embedding_dict["NEST"] = np.mean(
        #        np.stack([system_embedding_dict["NEST:1"], NeST_embedding_dict["NEST:2"], NeST_embedding_dict["NEST:3"]],
        #                 axis=0), axis=0, keepdims=False)
        system_embeddings = np.stack(
            [system_embedding_dict[key] for key, value in sorted(tree_parser.sys2ind.items(), key=lambda a: a[1])] + [np.zeros(args.hidden_dims)])
        system_embeddings = system_embeddings.astype(np.float32)
        system_embeddings = torch.from_numpy(system_embeddings)
        drug_response_model.system_embedding.weight = nn.Parameter(system_embeddings)
        drug_response_model.system_embedding.weight.requires_grad = False
        print(drug_response_model.system_embedding.weight)
        fix_embedding = False
    if args.gene_embedding:
        gene_embedding_dict = np.load(args.gene_embedding, allow_pickle=True).item()
        print("Loading Gene Embeddings :", args.gene_embedding)
        gene_embeddings = np.stack([gene_embedding_dict[key] for key, value in sorted(tree_parser.gene2ind.items(), key=lambda a: a[1])] + [np.zeros(args.hidden_dims)])
        gene_embeddings = gene_embeddings.astype(np.float32)
        gene_embeddings = torch.from_numpy(gene_embeddings)
        drug_response_model.gene_embedding.weight = nn.Parameter(gene_embeddings)
        drug_response_model.gene_embedding.weight.requires_grad = False
        print(drug_response_model.gene_embedding.weight)
        fix_embedding = False

    if not torch.cuda.is_available():
        print('using CPU, this will be slow')
    elif args.distributed:
        # For multiprocessing distributed, DistributedDataParallel constructor
        # should always set the single device scope, otherwise,
        # DistributedDataParallel will use all available devices.
        if args.gpu is not None:
            #torch.cuda.set_device(args.gpu)
            drug_response_model.to(device)
            # When using a single GPU per process and per
            # DistributedDataParallel, we need to divide the batch size
            # ourselves based on the total number of GPUs we have
            args.batch_size = int(args.batch_size / ngpus_per_node)
            args.jobs = int((args.jobs + ngpus_per_node - 1) / ngpus_per_node)
            drug_response_model = torch.nn.parallel.DistributedDataParallel(drug_response_model, device_ids=[args.gpu], find_unused_parameters=True)
        else:
            print("Distributed training are set up")
            drug_response_model.to(device)
            # DistributedDataParallel will divide and allocate batch_size to all
            # available GPUs if device_ids are not set

            drug_response_model = torch.nn.parallel.DistributedDataParallel(drug_response_model, find_unused_parameters=True)
    elif args.gpu is not None:
        torch.cuda.set_device(args.gpu)
        drug_response_model = drug_response_model.to(device)
        print("Model is loaded at GPU(%d)" % args.gpu)
    else:
        # DataParallel will divide and allocate batch_size to all available GPUs
        drug_response_model = torch.nn.DataParallel(drug_response_model).to(device)

    if not args.multiprocessing_distributed or (args.multiprocessing_distributed
                                                     and args.rank % torch.cuda.device_count() == 0):
        print("Summary of trainable parameters")
        count_parameters(drug_response_model)
    print(args.sys2cell, args.cell2sys, args.sys2gene)
    if args.sys2cell:
        print("Model will use Sys2Cell")
    if args.cell2sys:
        print("Model will use Cell2Sys")
    if args.sys2gene:
        print("Model will use Sys2Gene")

    drug_response_dataset = DrugResponseDataset(train_dataset, args.cell2id, args.genotypes, compound_encoder,
                                                tree_parser)

    if args.distributed:
        #affinity_dataset = affinity_dataset.sample(frac=1).reset_index(drop=True)
        interaction_sampler = torch.utils.data.distributed.DistributedSampler(drug_response_dataset)
        shuffle = False
    else:
        shuffle = True
        interaction_sampler = None

    if args.val is not None:
        val_dataset = pd.read_csv(args.val, header=None, sep='\t')
        val_drug_response_dataset = DrugResponseDataset(val_dataset, args.cell2id, args.genotypes, compound_encoder,
                                                    tree_parser)
        drug_response_collator = DrugResponseCollator(tree_parser, list(args.genotypes.keys()), compound_encoder)

        val_drug_response_dataloader = DataLoader(val_drug_response_dataset, shuffle=False, batch_size=args.batch_size,
                                              num_workers=args.jobs, collate_fn=drug_response_collator)
    else:
        val_drug_response_dataloader = None

    drug_response_collator = DrugResponseCollator(tree_parser, list(args.genotypes.keys()), compound_encoder)
    '''
    if args.model is not None:
        drug_response_dataloader = DataLoader(drug_response_dataset, batch_size=args.batch_size,
                                              collate_fn=drug_response_collator,
                                              num_workers=args.jobs, shuffle=shuffle, sampler=interaction_sampler)
        drug_response_trainer = DrugResponseFineTuner(drug_response_model, drug_response_dataloader, device, args,
                                                    validation_dataloader=val_drug_response_dataloader)
        drug_response_trainer.train(args.epochs, args.out)
    else:
        #drug_response_sampler = DrugResponseSampler(train_dataset, group_index=1, response_index=2, z_weights=args.z_weight)
    drug_batch_sampler = DrugBatchSampler(train_dataset, drug_response_dataset.drug_response_mean_dict,
                                          batch_size=args.batch_size, group_index=1, response_index=2,
                                          z_weights=args.z_weight)
    '''
    cellline_batch_sampler = CellLineBatchSampler(train_dataset, drug_response_dataset.drug_response_mean_dict,
                                                  batch_size=args.batch_size, group_index=0, drug_index=1,
                                                  response_index=2, z_weights=args.z_weight)
    drug_response_dataloader_drug = DataLoader(drug_response_dataset,
                                               batch_size=args.batch_size,
                                               #sampler=drug_response_sampler,
                                               #batch_sampler= drug_batch_sampler,
                                               collate_fn=drug_response_collator,
                                               num_workers=args.jobs,  shuffle=shuffle, sampler=interaction_sampler)
    drug_response_dataloader_cellline = DataLoader(drug_response_dataset,
                                               #batch_size=args.batch_size,
                                               #sampler=drug_response_sampler,
                                               #batch_sampler=cellline_batch_sampler,
                                               collate_fn=drug_response_collator,
                                               num_workers=args.jobs, shuffle=shuffle, sampler=interaction_sampler)



    drug_response_trainer = DrugResponseTrainer(drug_response_model, drug_response_dataloader_drug, drug_response_dataloader_cellline, device, args,
<<<<<<< HEAD
                                                validation_dataloader=val_drug_response_dataloader, fix_embedding=fix_system)
    print("Training drug response model ...")
=======
                                                validation_dataloader=val_drug_response_dataloader, fix_embedding=fix_embedding)
>>>>>>> 59035594
    drug_response_trainer.train(args.epochs, args.out)
    print("Done training and validating model")


    test_dataset = pd.read_csv(args.test, header=None, sep='\t')

    test_drug_response_dataset = DrugResponseDataset(test_dataset, args.cell2id, args.genotypes, compound_encoder,
                                                     tree_parser)
    
    drug_response_collator = DrugResponseCollator(tree_parser, list(args.genotypes.keys()), compound_encoder)

    test_drug_response_dataloader = DataLoader(test_drug_response_dataset, shuffle=False, batch_size=args.batch_size,
                                               num_workers=args.jobs, collate_fn=drug_response_collator)
    torch.cuda.empty_cache()
    #drug_response_trainer.evaluate(test_drug_response_dataloader, 0, name="Test")

    best_model = drug_response_trainer.get_best_model()
    drug_response_trainer.evaluate(best_model, test_drug_response_dataloader, 1, name="Test")
    print("Saving model to %s"%args.out)
    torch.save({"arguments": args, "state_dict": best_model.state_dict()}, args.out)

if __name__ == '__main__':
    main()<|MERGE_RESOLUTION|>--- conflicted
+++ resolved
@@ -13,15 +13,9 @@
 
 from prettytable import PrettyTable
 
-<<<<<<< HEAD
 from src.model.compound import DrugEmbeddingCompoundModel, ECFPCompoundModel, ChemBERTaCompoundModel
 from src.model.drug_response_model import DrugResponseModel
 from transformers import AutoModelForSequenceClassification, AutoTokenizer, pipeline, RobertaModel, RobertaTokenizer
-=======
-from src.model.compound import ECFPCompoundModel, ChemBERTaCompoundModel
-from src.model.model.drug_response_model import DrugResponseModel
-from transformers import AutoModelForSequenceClassification, AutoTokenizer
->>>>>>> 59035594
 
 from src.utils.data import CompoundEncoder
 from src.utils.tree import MutTreeParser
@@ -321,13 +315,8 @@
 
 
 
-    drug_response_trainer = DrugResponseTrainer(drug_response_model, drug_response_dataloader_drug, drug_response_dataloader_cellline, device, args,
-<<<<<<< HEAD
-                                                validation_dataloader=val_drug_response_dataloader, fix_embedding=fix_system)
-    print("Training drug response model ...")
-=======
-                                                validation_dataloader=val_drug_response_dataloader, fix_embedding=fix_embedding)
->>>>>>> 59035594
+    drug_response_trainer = DrugResponseTrainer(drug_response_model, drug_response_dataloader_drug, drug_response_dataloader_cellline, device, args, validation_dataloader=val_drug_response_dataloader, fix_embedding=fix_embedding)
+
     drug_response_trainer.train(args.epochs, args.out)
     print("Done training and validating model")
 
